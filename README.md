--- conflicted
+++ resolved
@@ -68,12 +68,6 @@
 │   │   ├── tokens.ts         # Token management
 │   │   └── state.ts          # CSRF state management
 │   ├── tools/
-<<<<<<< HEAD
-│   │   ├── gmail.ts          # Gmail tool implementations
-│   │   ├── calendar.ts       # Calendar tool implementations
-│   │   ├── drive.ts          # Drive tool implementations
-│   │   └── people.ts         # People tool implementations
-=======
 │   │   ├── gmail.ts          # Gmail tool definitions
 │   │   ├── calendar.ts       # Calendar tool definitions
 │   │   ├── drive.ts          # Drive tool definitions
@@ -84,7 +78,6 @@
 │   │       ├── calendar.ts   # Calendar implementation
 │   │       ├── drive.ts      # Drive implementation
 │   │       └── contacts.ts   # Contacts implementation
->>>>>>> 4bb859bd
 │   └── utils/
 │       ├── errors.ts         # Error handling utilities
 │       ├── validation.ts     # JWT validation
